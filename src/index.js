--- conflicted
+++ resolved
@@ -41,11 +41,8 @@
       pngquant = null,
       externalImages = {},
       cacheFolder = null,
-<<<<<<< HEAD
-      sizeInfo = false
-=======
+      sizeInfo = false,
       onlyUseIfSmaller = false
->>>>>>> a1fb9ccb
     } = options
 
     this.options = {
@@ -63,11 +60,8 @@
         ...externalImages
       },
       cacheFolder,
-<<<<<<< HEAD
-      sizeInfo
-=======
+      sizeInfo,
       onlyUseIfSmaller
->>>>>>> a1fb9ccb
     }
 
     // As long as the options aren't `null` then include the plugin. Let the destructuring above
@@ -147,11 +141,7 @@
         // Use the helper function to get the file from cache if possible, or
         // run the optimize function and store it in the cache when done
         let optimizedImageBuffer = await getFromCacheIfPossible(cacheFolder, assetSource, () => {
-<<<<<<< HEAD
-          return optimizeImage(assetSource, path.basename(filename), this.options.imageminOptions, this.options.sizeInfo)
-=======
           return optimizeImage(assetSource, this.options)
->>>>>>> a1fb9ccb
         })
 
         // Then write the optimized version back to the asset object as a "raw source"

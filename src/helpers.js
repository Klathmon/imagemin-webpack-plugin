import fs from 'fs'
import path from 'path'
import crypto from 'crypto'
import { makeRe } from 'minimatch'
import imagemin from 'imagemin'
import mkdirp from 'mkdirp'
import promisify from 'util.promisify'
import prettyBytes from 'pretty-bytes'

export const readFile = promisify(fs.readFile)
const writeFileAsync = promisify(fs.writeFile)
const mkdirpAsync = promisify(mkdirp)

/**
 * Optimizes a single image
 * returns the orignal if the "optimized" version is larger (only if the onlyUseIfSmaller option is true)
 * @param  {Object}  imageData
 * @param  {Object}  imageminOptions
 * @return {Promise(asset)}
 */
<<<<<<< HEAD
export async function optimizeImage (imageData, fileName, imageminOptions, sizeInfoLog) {
=======
export async function optimizeImage (imageData, { imageminOptions, onlyUseIfSmaller }) {
>>>>>>> a1fb9ccb
  // Ensure that the contents i have are in the form of a buffer
  const imageBuffer = (Buffer.isBuffer(imageData) ? imageData : Buffer.from(imageData, 'utf8'))
  // And get the original size for comparison later to make sure it actually got smaller
  const originalSize = imageBuffer.length

  // Await for imagemin to do the compression
  const optimizedImageBuffer = await imagemin.buffer(imageBuffer, imageminOptions)
  if (sizeInfoLog) {
    const optimizedSize = optimizedImageBuffer.length
    const savedBytes = originalSize - optimizedSize
    var savedPercentage = 0
    if (originalSize > 0) {
      savedPercentage = (savedBytes / originalSize) * 100
      console.log(`{imagemin} ${fileName} - original: ${prettyBytes(originalSize)} optimized: ${prettyBytes(optimizedSize)} saved: ${Number.parseFloat(savedPercentage).toFixed(1)}%`)
    } else {
      console.log(`{imagemin} ${fileName} image already optimized`)
    }
  }

  // If onlyUseIfSmaller is true, and the optimization actually produced a LARGER file, then return the original version
  if (onlyUseIfSmaller && optimizedImageBuffer.length > originalSize) {
    return imageBuffer
  } else {
    return optimizedImageBuffer
  }
}

/**
 * Tests a filename to see if it matches any of the given test functions
 * This function is curried, pass in the first 3 params first, then the next 2
 * for each test needed
 * @param  {RegExp|RegExp[]|Function|Function[]|String|String[]} rawTestValue
 * @param  {Number} minFileSize
 * @param  {Number} maxFileSize
 * @return {Boolean}
 */
export function buildTestFunction (rawTestValue, minFileSize, maxFileSize) {
  const testFunctions = compileRegex(rawTestValue)
  /**
   * @param  {String}      filename
   * @param  {assetSource} assetSource
   * @return {Boolean}
   */
  return (filename, assetSource) => {
    for (let func of testFunctions) {
      if (func(filename) === true) {
        return assetSource.length > minFileSize && assetSource.length <= maxFileSize
      }
    }
    return false
  }
}

/**
 * hashes file contents to make sure I can uniquely store a file even with absolute paths
 * @param  {string} content  File contents
 * @return {string}          A hash of the full file contents
 */
export function hashContent (content) {
  return crypto.createHash('sha1').update(content).digest('hex')
}

/**
 * Invokes the passed in argument if it's a function
 * @param  {Function|Any}  func
 * @return {Any}
 */
export function invokeIfFunction (func) {
  if (typeof func === 'function') {
    return func()
  } else {
    return func
  }
}

/**
 * Gets the buffer of the file from cache. If it doesn't exist or the cache is
 * not enabled, it will invoke elseFunc and use it's result as the result of the
 * function, saving the result in the cache
 * @param  {String} cacheFolder
 * @param  {String} content
 * @param  {Function} elseFunc
 * @return {Buffer}
 */
export async function getFromCacheIfPossible (cacheFolder, content, elseFunc) {
  let cacheFilePath
  if (cacheFolder !== null) {
    cacheFilePath = path.resolve(cacheFolder, hashContent(content))
    if (await exists(cacheFilePath)) {
      return readFile(cacheFilePath)
    }
  }

  const fileBuffer = await elseFunc()
  if (cacheFolder !== null) {
    await writeFile(cacheFilePath, fileBuffer)
  }
  return fileBuffer
}

/**
 * checks if a file/directory is accessable
 * @param {any} directory
 * @returns
 */
export async function exists (directory) {
  return new Promise((resolve, reject) => {
    fs.access(directory, fs.constants.R_OK | fs.constants.W_OK, (err) => {
      if (err) {
        resolve(false)
      } else {
        resolve(true)
      }
    })
  })
}

/**
 * async wrapper for writeFile that will create the directory if it does not already exist
 * @param {String} filename
 * @param {Buffer} buffer
 * @returns
 */
export async function writeFile (filename, buffer) {
  const directory = path.dirname(filename)
  // if the directory doesn't exist, create it
  if (!(await exists(directory))) {
    await mkdirpAsync(directory)
  }

  return writeFileAsync(filename, buffer)
}

/**
 * Compiles a regex, glob, function, or an array of any of them to an array of functions
 * @param  {RegExp|RegExp[]|Function|Function[]|String|String[]} rawTestValue
 * @return {Function[]}
 */
function compileRegex (rawTestValue) {
  const tests = Array.isArray(rawTestValue) ? rawTestValue : [rawTestValue]

  return tests.map((test) => {
    if (typeof test === 'function') {
      // if it's a function, just return this
      return test
    } else if (test instanceof RegExp) {
      // If it's a regex return it wrapped in a function
      return (filename) => test.test(filename)
    } else if (typeof test === 'string') {
      // If it's a string, let minimatch convert it to a regex then wrap that in a function
      const regex = makeRe(test)
      return (filename) => regex.test(filename)
    } else {
      throw new Error('test parameter must be a regex, glob string, function, or an array of any of them')
    }
  })
}

/**
 * Replaces file name templates for a given path. Inspired by webpack's output.filename config.
 * @param {String|Function} fileName
 * @param {String} filePath
 * @returns {String}
 */
export function templatedFilePath (fileName, filePath) {
  if (typeof fileName === 'function') {
    return fileName(filePath)
  }

  if (typeof fileName === 'string') {
    const originalFilePath = filePath

    return fileName
      .replace('[path]', originalFilePath.split(path.basename(originalFilePath))[0])
      .replace('[name]', path.basename(originalFilePath, path.extname(originalFilePath)))
      .replace('[ext]', path.extname(originalFilePath).split('.')[1])
  }

  throw new Error('fileName parameter must be a string or a function')
}<|MERGE_RESOLUTION|>--- conflicted
+++ resolved
@@ -18,11 +18,7 @@
  * @param  {Object}  imageminOptions
  * @return {Promise(asset)}
  */
-<<<<<<< HEAD
-export async function optimizeImage (imageData, fileName, imageminOptions, sizeInfoLog) {
-=======
-export async function optimizeImage (imageData, { imageminOptions, onlyUseIfSmaller }) {
->>>>>>> a1fb9ccb
+export async function optimizeImage (imageData, fileName, { imageminOptions, onlyUseIfSmaller, sizeInfo }) {
   // Ensure that the contents i have are in the form of a buffer
   const imageBuffer = (Buffer.isBuffer(imageData) ? imageData : Buffer.from(imageData, 'utf8'))
   // And get the original size for comparison later to make sure it actually got smaller

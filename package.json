--- conflicted
+++ resolved
@@ -1,10 +1,6 @@
 {
   "name": "imagemin-webpack-plugin",
-<<<<<<< HEAD
-  "version": "2.4.3",
-=======
   "version": "3.0.0-beta.0",
->>>>>>> a1fb9ccb
   "description": "Webpack plugin to compress images",
   "main": "dist/index.js",
   "types": "dist/index.d.ts",
